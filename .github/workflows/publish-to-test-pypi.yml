name: Run tests and deploy

on: push

jobs:
  build-n-publish:
    name: Publish package to PyPI and TestPyPI
    runs-on: ubuntu-18.04
    steps:
    - uses: actions/checkout@v2
    - name: Set up Python 3.7
      uses: actions/setup-python@v1
      with:
        python-version: 3.7
    # TODO dependencies cache
    - name: Install package and dependencies
      run: |
<<<<<<< HEAD
        python -m pip install wheel pytest seaborn nbformat nbconvert
=======
        python -m pip install wheel pytest seaborn nbformat nbconvert jupyter
>>>>>>> 8c2ecd7a
        python -m pip install .
    - name: Run pytest
      run: python -m pytest -s tests
    - name: Build a binary wheel and a source tarball
      run: python setup.py sdist bdist_wheel --universal
    - name: Publish package to Test PyPI
      if: startsWith(github.ref, 'refs/tags')
      uses: pypa/gh-action-pypi-publish@master
      with:
        password: ${{ secrets.test_pypi_password }}
        repository_url: https://test.pypi.org/legacy/
    # logic of this action is to upload when something is tagged - it is uploaded to pypi.
    # version, however, is still defined by code, not github tag
    - name: Publish package to PyPI
      if: startsWith(github.ref, 'refs/tags')
      uses: pypa/gh-action-pypi-publish@master
      with:
        password: ${{ secrets.pypi_password }}<|MERGE_RESOLUTION|>--- conflicted
+++ resolved
@@ -15,11 +15,7 @@
     # TODO dependencies cache
     - name: Install package and dependencies
       run: |
-<<<<<<< HEAD
-        python -m pip install wheel pytest seaborn nbformat nbconvert
-=======
         python -m pip install wheel pytest seaborn nbformat nbconvert jupyter
->>>>>>> 8c2ecd7a
         python -m pip install .
     - name: Run pytest
       run: python -m pytest -s tests
